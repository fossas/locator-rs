--- conflicted
+++ resolved
@@ -31,14 +31,17 @@
 //! - `gem`: Ruby Gems version comparison rules (numeric segments, prerelease tags)
 //! - `pip`: Python pip version comparison rules (PEP 440 with epochs, dev/pre/post releases)
 //! - `nuget`: .NET NuGet version comparison rules (SemVer 1.0/2.0 compatibility)
+//! - `cargo`: Rust Cargo version comparison rules (SemVer with extensions)
 
 use derive_new::new;
 use documented::Documented;
 use enum_assoc::Assoc;
 use serde::{Deserialize, Serialize};
+use tracing::warn;
 use utoipa::ToSchema;
-
-<<<<<<< HEAD
+use crate::{ConstraintParseError, Fetcher, Revision};
+
+mod cargo;
 pub mod fallback;
 pub mod gem;
 pub mod nuget;
@@ -131,15 +134,6 @@
     fn not_equal(&self, v: &V) -> bool {
         !self.equal(v)
     }
-=======
-use crate::{ConstraintParseError, Fetcher, Revision};
-
-mod cargo;
-mod fallback;
-mod gem;
-mod nuget;
-mod pip;
->>>>>>> 243c3a65
 
     /// Implements the "less than or equal to" constraint (`<=` operator).
     ///
@@ -303,7 +297,6 @@
     GreaterOrEqual(V),
 }
 
-<<<<<<< HEAD
 impl<V> Constraint<V> {
     /// Evaluates whether a version satisfies this constraint.
     ///
@@ -351,82 +344,6 @@
             Constraint::GreaterOrEqual(s) => s.greater_or_equal(version),
         }
     }
-
-    /// Transforms the constraint's inner version by reference, preserving the constraint type.
-    ///
-    /// This method enables constraint type conversions without cloning the inner version,
-    /// which is particularly useful for adapting constraints between different version 
-    /// representations. It maintains the original constraint operator (Equal, Greater, etc.)
-    /// while transforming the inner version reference through the provided closure.
-    ///
-    /// ## Use Cases
-    ///
-    /// - Converting between different version representations (string, semver, etc.)
-    /// - Creating debugging representations of constraints
-    /// - Transforming constraints for serialization
-    ///
-    /// ## Example
-    ///
-    /// ```
-    /// # use locator::{Constraint, Revision, constraint, revision};
-    /// # use std::fmt::Debug;
-    /// // Convert a Revision constraint to a string-based constraint
-    /// let rev_constraint = constraint!(Equal => revision!(1, 0, 0));
-    /// let string_constraint = rev_constraint.map_ref(|r: &Revision| format!("{:?}", r));
-    /// ```
-    ///
-    /// This transformation preserves the constraint type (Equal in this case) while 
-    /// converting the inner version to a string representation.
-    pub fn map_ref<'a, R, F: Fn(&'a V) -> R>(&'a self, closure: F) -> Constraint<R> {
-        match self {
-            Constraint::Compatible(v) => Constraint::Compatible(closure(v)),
-            Constraint::Equal(v) => Constraint::Equal(closure(v)),
-            Constraint::NotEqual(v) => Constraint::NotEqual(closure(v)),
-            Constraint::Less(v) => Constraint::Less(closure(v)),
-            Constraint::LessOrEqual(v) => Constraint::LessOrEqual(closure(v)),
-            Constraint::Greater(v) => Constraint::Greater(closure(v)),
-            Constraint::GreaterOrEqual(v) => Constraint::GreaterOrEqual(closure(v)),
-        }
-    }
-
-    /// Transforms the constraint's inner version by consuming it, preserving the constraint type.
-    ///
-    /// This method is similar to `map_ref` but takes ownership of the constraint and transforms
-    /// the inner version by value. It's ideal for conversions that need to fully own and transform
-    /// the version while maintaining the constraint operator.
-    ///
-    /// ## Use Cases
-    ///
-    /// - Type conversions that require ownership of the source value
-    /// - Converting between incompatible version types that can't be referenced
-    /// - Building derived constraint systems with transformed versions
-    ///
-    /// ## Example
-    ///
-    /// ```
-    /// # use locator::{Constraint, Revision, constraint, revision};
-    /// # use semver::Version;
-    /// // Convert a semver constraint to a revision constraint
-    /// let sem_constraint = Constraint::<Version>::Equal(Version::new(1, 0, 0));
-    /// let rev_constraint = sem_constraint.map(|v| Revision::Semver(v));
-    /// ```
-    ///
-    /// This allows for seamless conversion between constraint types, enabling
-    /// interoperability between different version constraint systems while
-    /// maintaining the constraint semantics.
-    pub fn map<R>(self, closure: impl Fn(V) -> R) -> Constraint<R> {
-        match self {
-            Constraint::Compatible(v) => Constraint::Compatible(closure(v)),
-            Constraint::Equal(v) => Constraint::Equal(closure(v)),
-            Constraint::NotEqual(v) => Constraint::NotEqual(closure(v)),
-            Constraint::Less(v) => Constraint::Less(closure(v)),
-            Constraint::LessOrEqual(v) => Constraint::LessOrEqual(closure(v)),
-            Constraint::Greater(v) => Constraint::Greater(closure(v)),
-            Constraint::GreaterOrEqual(v) => Constraint::GreaterOrEqual(closure(v)),
-=======
-impl Constraint {
-    /// Compare the constraint to the target revision according to the rules of the provided fetcher.
-    ///
     /// The default if there are no additional rules specified for the fetcher is:
     /// - If both versions are semver, compare according to semver rules.
     /// - If not, coerce them both to an opaque string and compare according to unicode ordering rules.
@@ -452,7 +369,80 @@
             // If no specific comparitor is configured for this fetcher,
             // compare using the generic fallback.
             other => fallback::compare(self, other, target),
->>>>>>> 243c3a65
+        }
+    }
+
+    /// Transforms the constraint's inner version by reference, preserving the constraint type.
+    ///
+    /// This method enables constraint type conversions without cloning the inner version,
+    /// which is particularly useful for adapting constraints between different version 
+    /// representations. It maintains the original constraint operator (Equal, Greater, etc.)
+    /// while transforming the inner version reference through the provided closure.
+    ///
+    /// ## Use Cases
+    ///
+    /// - Converting between different version representations (string, semver, etc.)
+    /// - Creating debugging representations of constraints
+    /// - Transforming constraints for serialization
+    ///
+    /// ## Example
+    ///
+    /// ```
+    /// # use locator::{Constraint, Revision, constraint, revision};
+    /// # use std::fmt::Debug;
+    /// // Convert a Revision constraint to a string-based constraint
+    /// let rev_constraint = constraint!(Equal => revision!(1, 0, 0));
+    /// let string_constraint = rev_constraint.map_ref(|r: &Revision| format!("{:?}", r));
+    /// ```
+    ///
+    /// This transformation preserves the constraint type (Equal in this case) while 
+    /// converting the inner version to a string representation.
+    pub fn map_ref<'a, R, F: Fn(&'a V) -> R>(&'a self, closure: F) -> Constraint<R> {
+        match self {
+            Constraint::Compatible(v) => Constraint::Compatible(closure(v)),
+            Constraint::Equal(v) => Constraint::Equal(closure(v)),
+            Constraint::NotEqual(v) => Constraint::NotEqual(closure(v)),
+            Constraint::Less(v) => Constraint::Less(closure(v)),
+            Constraint::LessOrEqual(v) => Constraint::LessOrEqual(closure(v)),
+            Constraint::Greater(v) => Constraint::Greater(closure(v)),
+            Constraint::GreaterOrEqual(v) => Constraint::GreaterOrEqual(closure(v)),
+        }
+    }
+
+    /// Transforms the constraint's inner version by consuming it, preserving the constraint type.
+    ///
+    /// This method is similar to `map_ref` but takes ownership of the constraint and transforms
+    /// the inner version by value. It's ideal for conversions that need to fully own and transform
+    /// the version while maintaining the constraint operator.
+    ///
+    /// ## Use Cases
+    ///
+    /// - Type conversions that require ownership of the source value
+    /// - Converting between incompatible version types that can't be referenced
+    /// - Building derived constraint systems with transformed versions
+    ///
+    /// ## Example
+    ///
+    /// ```
+    /// # use locator::{Constraint, Revision, constraint, revision};
+    /// # use semver::Version;
+    /// // Convert a semver constraint to a revision constraint
+    /// let sem_constraint = Constraint::<Version>::Equal(Version::new(1, 0, 0));
+    /// let rev_constraint = sem_constraint.map(|v| Revision::Semver(v));
+    /// ```
+    ///
+    /// This allows for seamless conversion between constraint types, enabling
+    /// interoperability between different version constraint systems while
+    /// maintaining the constraint semantics.
+    pub fn map<R>(self, closure: impl Fn(V) -> R) -> Constraint<R> {
+        match self {
+            Constraint::Compatible(v) => Constraint::Compatible(closure(v)),
+            Constraint::Equal(v) => Constraint::Equal(closure(v)),
+            Constraint::NotEqual(v) => Constraint::NotEqual(closure(v)),
+            Constraint::Less(v) => Constraint::Less(closure(v)),
+            Constraint::LessOrEqual(v) => Constraint::LessOrEqual(closure(v)),
+            Constraint::Greater(v) => Constraint::Greater(closure(v)),
+            Constraint::GreaterOrEqual(v) => Constraint::GreaterOrEqual(closure(v)),
         }
     }
 }
@@ -547,22 +537,7 @@
 #[non_exhaustive]
 pub struct Constraints<V>(Vec<Constraint<V>>);
 
-<<<<<<< HEAD
 impl<V> Constraints<V> {
-=======
-impl Constraints {
-    /// Create a new set of contraints by parsing from string representation. The provided
-    /// fetcher is used to determine the parsing strategy as different ecosystems have
-    /// different version constraint semantics.
-    #[tracing::instrument]
-    pub fn parse(fetcher: Fetcher, target: &str) -> Result<Self, ConstraintParseError> {
-        match fetcher {
-            Fetcher::Cargo => cargo::parse(target),
-            _ => todo!(),
-        }
-    }
-
->>>>>>> 243c3a65
     /// Iterate over constraints in the set.
     pub fn iter(&self) -> impl Iterator<Item = &Constraint<V>> {
         self.0.iter()
@@ -701,6 +676,19 @@
 impl<V: Clone> AsRef<Constraints<V>> for Constraints<V> {
     fn as_ref(&self) -> &Constraints<V> {
         self
+    }
+}
+
+impl Constraints {
+    /// Create a new set of contraints by parsing from string representation. The provided
+    /// fetcher is used to determine the parsing strategy as different ecosystems have
+    /// different version constraint semantics.
+    #[tracing::instrument]
+    pub fn parse(fetcher: Fetcher, target: &str) -> Result<Self, ConstraintParseError> {
+        match fetcher {
+            Fetcher::Cargo => cargo::parse(target),
+            _ => todo!(),
+        }
     }
 }
 
